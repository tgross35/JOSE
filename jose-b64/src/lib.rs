// SPDX-FileCopyrightText: 2022 Profian Inc. <opensource@profian.com>
// SPDX-License-Identifier: Apache-2.0 OR MIT

#![no_std]
#![cfg_attr(docsrs, feature(doc_auto_cfg))]
#![doc = include_str!("../README.md")]
#![doc(
    html_logo_url = "https://raw.githubusercontent.com/RustCrypto/media/6ee8e381/logo.svg",
    html_favicon_url = "https://raw.githubusercontent.com/RustCrypto/media/6ee8e381/logo.svg"
)]
#![forbid(unsafe_code)]
#![cfg_attr(not(test), warn(clippy::unwrap_used))]
#![warn(
    clippy::panic,
    clippy::panic_in_result_fn,
    missing_docs,
    rust_2018_idioms,
    unused_lifetimes,
    unused_qualifications
)]

extern crate alloc;

mod fake_zeroize;
<<<<<<< HEAD
mod wrapper_bytes;
mod wrapper_json;
mod wrapper_secret;
pub mod stream;
=======
pub mod stream;
mod wrapper_bytes;
mod wrapper_json;
mod wrapper_secret;
>>>>>>> 20851352

pub use base64ct;

#[cfg(feature = "serde")]
pub use wrapper_bytes::Bytes;

#[cfg(feature = "secret")]
pub use wrapper_secret::Secret;

#[cfg(feature = "json")]
pub use wrapper_json::Json;

#[cfg(feature = "secret")]
use zeroize::{Zeroize, Zeroizing};

#[cfg(not(feature = "secret"))]
use fake_zeroize::{Zeroize, Zeroizing};<|MERGE_RESOLUTION|>--- conflicted
+++ resolved
@@ -22,17 +22,10 @@
 extern crate alloc;
 
 mod fake_zeroize;
-<<<<<<< HEAD
-mod wrapper_bytes;
-mod wrapper_json;
-mod wrapper_secret;
-pub mod stream;
-=======
 pub mod stream;
 mod wrapper_bytes;
 mod wrapper_json;
 mod wrapper_secret;
->>>>>>> 20851352
 
 pub use base64ct;
 
